/* 
 * Own functions 
 * 
 */


/*
 * Define an own widget, which is basically an autocompleter that groups
 * results by category
 */
$.widget( "custom.catcomplete", $.ui.autocomplete, {
        _renderMenu: function( ul, items ) {
            var that = this,
                currentCategory = "";
            $.each( items, function( index, item ) {
                if ( item.category != currentCategory ) {
                    ul.append( "<li class='ui-autocomplete-category'>" + item.category + "</li>" );
                    currentCategory = item.category;
                }
                that._renderItemData( ul, item );
            });
        }
    });


/*
 * Setup JQuery sortables to make the sets sortable
 */
function setup_sortable()
{
    // Hide the edit options for the set, this is done with the in-place editing
    $(".set-options").hide();

    $(".workout-table tbody").sortable({
        handle: '.dragndrop-handle',
        revert: true,
        update : function (event, ui) {
                // Monkey around the HTML, till we find the IDs of the set and the day
                var day_element = ui.item.parent().parent().find('tr').first().attr('id'); //day-xy
                var day_id = day_element.match(/\d+/);
                
                // returns something in the form "set-1,set-2,set-3,"
                var order = $( this ).sortable('toArray');

                //$("#ajax-info").show();
                //$("#ajax-info").addClass('success');
                $.get("/workout/api/edit-set" + "?do=set_order&day_id=" + day_id + "&order=" + order)
                
                
                // TODO: it seems to be necessary to call the view two times before it returns
                //       current data.
                $.get("/workout/day/view/" + day_id);
                $("#div-day-" + day_id).load("/workout/day/view/" + day_id);
        }
        
    })
    
    // Allow the settings within an exercise to be sortable
    $(".settings-list").sortable({
        placeholder: 'sortable-settings',
        revert: true,
        tolerance: 'pointer',
        helper: function(event, ui) {
            //return ui;
            return $('<div class="sortable-settings-drag">' + ui.html() + '</div>');
        },
        update : function (event, ui) {
            // returns something in the form "setting-1,setting-2,setting-3,"
            var order = $( this ).sortable('toArray');
        
            // Load the day-ID
            var day_element = ui.item.parents('table').find('tr').attr('id'); //day-xy
            var day_id = day_element.match(/\d+/);

            //$("#ajax-info").show();
            //$("#ajax-info").addClass('success');
            $("#ajax-info").load("/workout/api/edit-settting?do=set_order&order=" + order);
            
            // TODO: it seems to be necessary to call the view two times before it returns
            //       current data.
            $.get("/workout/day/view/" + day_id);
            $("#div-day-" + day_id).load("/workout/day/view/" + day_id);
        }
    });
}


/*
 * Setup JQuery calls to edit the sets
 */
function setup_ajax_set_edit()
{
    // Unbind all other click events so we don't do this more than once
    $(".ajax-set-edit").off();
    
    $(".ajax-set-edit").click(function(e) {
        e.preventDefault();
        
        var set_id = $(this).parents('tr').attr('id').match(/\d+/);
        var exercise_id = $(this).parents('.ajax-set-edit-target').attr('id').match(/\d+/);
        
        load_edit_set($(this).parents('.ajax-set-edit-target'), set_id, exercise_id)
    });
}

function load_edit_set(element, set_id, exercise_id)
{
    $(element).load("/workout/api/edit-set?do=edit_set&set=" + set_id + "&exercise=" + exercise_id);
}

function setup_inplace_editing()
{
    $(".ajax-form-cancel").each(function(index, element) {
        
        
        var exercise_id = $(this).parents('.ajax-set-edit-target').attr('id').match(/\d+/);
        var day_id = $(this).parents('table').attr('id').match(/\d+/);
        var set_id = $(this).parents('tr').attr('id').match(/\d+/);
        
        // Editing of set
        $(element).click(function(e) {
            e.preventDefault();
            $("#div-day-" + day_id).load("/workout/day/view/" + day_id);
        })
        
        // Send the Form
        $('.ajax-form-set-edit').submit(function(e) {
          e.preventDefault();
          
          url = "/workout/api/edit-set?do=edit_set&set=" + set_id + "&exercise=" + exercise_id
          form_data = $(this).serialize();
          $.post( url, form_data);
          
          $("#div-day-" + day_id).load("/workout/day/view/" + day_id);
        });
        
        // Init the autocompleter
        $(".ajax-form-exercise-list").catcomplete({
                source: "/exercise/search/",
                minLength: 2,
                select: function(event, ui) {
    
                    // After clicking on a result set the value of the hidden field
                    $('#set-' + set_id + '-exercercise-id-hidden').val(ui.item.id);
                }
            });
    });
}

/*
 * 
 * Functions related to the user's preferences
 * 
 */
function toggle_comments()
{
    $("#exercise-comments-toggle").click(function(e) {
        e.preventDefault();
        
        
        if ( showComment == 0 )
        {
            $('.exercise-comments').show();
            showComment = 1;
        }
        else if ( showComment == 1 )
        {
            $('.exercise-comments').hide();
            showComment = 0;
        }
        
        $("#ajax-info").load("/workout/api/user-preferences?do=set_show-comments&show=" + showComment);
    });
}

function set_english_ingredients()
{
    $("#ajax-english-ingredients").click(function(e) {
        e.preventDefault();
        
        
        if ( useEnglishIngredients == 0 )
        {
            $('#english-ingredients-status').attr("src", "/static/images/icons/status-on.svg");
            useEnglishIngredients = 1;
        }
        else if ( useEnglishIngredients == 1 )
        {
             $('#english-ingredients-status').attr("src", "/static/images/icons/status-off.svg");
             useEnglishIngredients = 0;
        }
        
        $("#ajax-info").load("/workout/api/user-preferences?do=set_english-ingredients&show=" + useEnglishIngredients);
    });
}


/*
 * Init calls for tinyMCE editor
 */
function init_tinymce () {
    
    // Only try to init it on pages that loaded its JS file (so they probably need it)
    if (typeof tinyMCE != 'undefined')
    {
        tinyMCE.init({
            // General options
            mode : "textareas",
            theme : "simple",
            width : "100%",
            height : "200"
        });
   }
}


/*
 * Open a modal dialog for form editing
 */
function form_modal_dialog()
{
    // Initialise a modal dialog
    $("#ajax-info").dialog({
                autoOpen: false,
                width: 600,
                modal: true,
                position: 'top'
    });

    // Unbind all other click events so we don't do this more than once
    $(".modal-dialog").off();

    // Load the edit dialog when the user clicks on an edit link
    $(".modal-dialog").click(function(e) {
        e.preventDefault();
        var targetUrl = $(this).attr("href");

        // Show a loader while we fetch the real page
        $("#ajax-info").html('<div style="text-align:center;">'+
                                '<img src="/static/images/loader.svg" ' +
                                     'width="48" ' +
                                     'height="48"> ' +
                             '</div>');
        $("#ajax-info").dialog({title: 'Loading...'});
        $("#ajax-info").dialog("open");
        
        $("#ajax-info").load(targetUrl + " .ym-form", function(responseText, textStatus) {
            // Call other custom initialisation functions
            // (e.g. if the form as an autocompleter, it has to be initialised again)
            if (typeof custom_modal_init != "undefined")
            {
                custom_modal_init();
            }
        
            // Set the new title
            $("#ajax-info").dialog({title: $(responseText).find("#main-content h2").html()});
<<<<<<< HEAD
=======
            //$("#ajax-info").dialog("open");
            
            
            // If there is a form in the modal dialog (there usually is) prevent the submit
            // button from submitting it and do it here with an AJAX request. If there
            // are errors (there is an element with the class 'ym-error' in the result)
            // reload the content back into the dialog so the user can correct the entries.
            // If there isn't assume all was saved correctly and load that result into the
            // page's main DIV (#main-content). All this must be done like this because there
            // doesn't seem to be any reliable and easy way to detect redirects with AJAX.
            if ($(responseText).find(".ym-form").length > 0)
            {
                form = $("#ajax-info").find(".ym-form");
                submit = $(form).find("#form-save");
                console.log('found form in modal dialog');
                
                submit.click(function(e) {
                    e.preventDefault();
                    console.log('clicked on submit');
                    form_action = form.attr('action');
                    
                    // OK, we did the POST, what do we do with the result?
                    $.post(form_action, form.serialize(), function(data) {
                      
                      if($(data).find('.ym-form .ym-error').length > 0)
                      {
                          // TODO: we must do the same again here, binding the click-event,
                          //       checking for errors, etc, so move this out to a function
                          //       and call itself here again.
                          
                          console.log('There was an error in the form');
                          $("#ajax-info .ym-form").html($(data).find('.ym-form'));
                      }
                      else
                      {
                          // TODO: we must re-initialise all JS from #main-content again
                          
                          console.log('No errors found, yipeee');
                          $("#ajax-info").dialog("close");
                          $("#main-content").html($(data).find('#main-content'));
                      }
                      
                      
                      
                    });
                });
            }
>>>>>>> be021bd0
        });
    });
}

/*
 * Open a modal dialog for editing weight entries from the weight chart
 */
function scatterplot_modal_dialog(id)
{
        var targetUrl = '/weight/' + id + '/edit/'
        
        $("#ajax-info").load(targetUrl + " .ym-form", function(responseText, textStatus) {
            
            // Set the new title
            $("#ajax-info").dialog({title: $(responseText).find("#main-content h2").html()});
            
            // Initialise the datepicker for the modal dialog
            init_weight_datepicker();
        });
}

function init_ingredient_autocompleter()
{
    // Init the autocompleter
    $("#id_ingredient_searchfield").autocomplete({
        source: "/nutrition/ingredient/search/",
        minLength: 2,
        select: function(event, ui) {
            
            // After clicking on a result set the value of the hidden field
            $('#id_ingredient').val(ui.item.id);
        }
    });
}


/*
 * Returns a random hex string. This is useful, e.g. to add a unique ID to generated
 * HTML elements
 */
function hex_random()
{
    return Math.floor(
        Math.random() * 0x10000 /* 65536 */
    ).toString(16);
}


/*
 * Template-like function that adds form elements to the ajax exercise selection
 * in the edit set page
 */
function add_exercise(exercise)
{
    var result_div = '<div id="DIV-ID" class="ajax-exercise-select"> \
<a href="#"> \
<img src="/static/images/icons/status-off.svg" \
     width="14" \
     height="14" \
     alt="Delete"> \
</a> EXERCISE \
<input type="hidden" name="exercises" value="EXCERCISE-ID"> \
</div>';
    
    // Replace the values into the 'template'
    result_div = result_div.replace('DIV-ID', hex_random());
    result_div = result_div.replace('EXERCISE', exercise.value);
    result_div = result_div.replace('EXCERCISE-ID', exercise.id); 
    
    $(result_div).prependTo("#exercise-search-log");
    $("#exercise-search-log").scrollTop(0);
}

function init_edit_set()
{
    // Validate the form with JQuery
    $(".ym-form").validate({
                    errorClass:'form-error',
                    rules: {
                        sets: {
                            required: true,
                            number: true,
                            max: 6
                        }
                    }
                    
                    });

    // The multi-select exercise list is not needed if javascript is activated
    $('#form-exercises').remove();
    
    // Initialise the autocompleter (our widget, defined above)
    $("#exercise-search").catcomplete({
            source: "/exercise/search/",
            minLength: 2,
            select: function(event, ui) {

                // Add the exercise to the list
                add_exercise(ui.item);
                
                // Remove the result div (also contains the hidden form element) when the user
                // clicks on the delete link
                $(".ajax-exercise-select a").click(function(e) {
                    e.preventDefault();
                    $(this).parent('div').remove();
                });
                
                // Reset the autocompleter
                $(this).val("");
                return false;
            }
        });
}

function init_weight_datepicker()
{
    $( "#id_creation_date" ).datepicker({ dateFormat: "yy-mm-dd" });
}



/*
 * 
 * D3js functions
 * 
 */
// Simple helper function that simply returns the y component of an entry
function y_value(d) { return d.y; }

function getDate(d) {
    return new Date(d);
}

function weight_chart(data)
{
    // Return if there is no data to process
    if(data == '')
    {
        return;
    }
    
    var minDate = getDate(data[0].x),
        maxDate = getDate(data[data.length-1].x);
    
    var margin = {top: 10, right: 10, bottom: 20, left: 40},
        width = 600 - margin.left - margin.right,
        height = 300 - margin.top - margin.bottom;
    
    var x = d3.time.scale()
        .domain([minDate, maxDate])
        .range([0, width]);
    
    var min_y_value = d3.min(data, y_value) - 1;
    var max_y_value = d3.max(data, y_value) + 1;
    
    
    var y = d3.scale.linear()
        .domain([min_y_value, max_y_value])
        .range([height, 0]);
    
    var xAxis = d3.svg.axis()
        .scale(x)
        .ticks(6)
        .orient("bottom");
        
    var yAxis = d3.svg.axis()
        .scale(y)
        .orient("left");
    
    var line = d3.svg.line()
        .x(function(d) { return x(getDate(d.x)); })
        .y(function(d) { return y(d.y); })
        .interpolate('cardinal');
    
    var area = d3.svg.area()
        .x(line.x())
        .y1(line.y())
        .y0(y(min_y_value))
        .interpolate('cardinal');
    
    // Reset the content of weight_diagram, otherwise if there is a filter
    // a new SVG will be appended to it
    $("#weight_diagram").html("");
    
    var svg = d3.select("#weight_diagram").append("svg")
        .datum(data)
        .attr("width", width + margin.left + margin.right)
        .attr("height", height + margin.top + margin.bottom)
      .append("g")
        .attr("transform", "translate(" + margin.left + "," + margin.top + ")");
    
    svg.append("path")
        .attr("class", "area")
        .attr("d", area);
    
    svg.append("g")
        .attr("class", "x axis")
        .attr("transform", "translate(0," + height + ")")
        .call(xAxis);
    
    svg.append("g")
        .attr("class", "y axis")
        .call(yAxis);
    
    svg.append("path")
        .attr("class", "line")
        .attr("d", line);
    
    svg.selectAll(".dot")
        .data(data.filter(function(d) { return d.y; }))
      .enter().append("circle")
        .attr("class", "dot")
        .attr("id", function(d) { return d.id; })
        .attr("cx", line.x())
        .attr("cy", line.y())
        .attr("r", 5);
    
    
    // Make the circles clickable: open their edit dialog
    $('circle').click(function(e) {
            $("#ajax-info").html('<div style="text-align:center;">'+
                                '<img src="/static/images/loader.svg" ' +
                                     'width="48" ' +
                                     'height="48"> ' +
                             '</div>');
            $("#ajax-info").dialog({title: 'Loading...'});
            $("#ajax-info").dialog("open");
            
            
            entry_id = $(this).attr('id').match(/\d+/);
            scatterplot_modal_dialog(entry_id);
        });
}


/*
 * 
 * Helper function to load the target of a link into the main-content DIV (the
 * main left colum)
 * 
 */
function load_maincontent()
{
    // TODO: see what can be done about browser history and current URL
    $(".load-maincontent").click(function(e) {
        e.preventDefault();
        var targetUrl = $(this).attr("href");
        
        $.get(targetUrl, function(data) {
            $('#main-content').html($(data).find('#main-content').html());
            load_maincontent();
        });
    });
}<|MERGE_RESOLUTION|>--- conflicted
+++ resolved
@@ -254,9 +254,6 @@
         
             // Set the new title
             $("#ajax-info").dialog({title: $(responseText).find("#main-content h2").html()});
-<<<<<<< HEAD
-=======
-            //$("#ajax-info").dialog("open");
             
             
             // If there is a form in the modal dialog (there usually is) prevent the submit
@@ -303,7 +300,6 @@
                     });
                 });
             }
->>>>>>> be021bd0
         });
     });
 }
