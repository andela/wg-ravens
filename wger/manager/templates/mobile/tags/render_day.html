--- conflicted
+++ resolved
@@ -135,55 +135,14 @@
                class="list-group-item  wger-modal-dialog">
         {% endif %}
 
-<<<<<<< HEAD
-                {% if not compact %}
-                <span class="glyphicon glyphicon-cog pull-right"></span>
-                {% endif %}
-=======
         {% if not compact %}
         <span class="glyphicon glyphicon-cog pull-right"></span>
         {% endif %}
->>>>>>> cfa63ede
 
 
         {% for exercise in set.exercise_list %}
             <div id="exercise-{{ exercise.obj.id }}" class="ajax-manager:set:edit-target">
                 <div class="media">
-<<<<<<< HEAD
-                    <span class="pull-left" style="width:64px;height:64px;">
-                        {% if exercise.obj.main_image %}
-                        <img class="media-object"
-                             src="{{ exercise.obj.main_image.image|thumbnail_url:'small' }}"
-                             alt="{{exercise.obj}}"
-                             style="max-width:100%; max-height:100%;">
-                        {% else %}
-                        <img class="media-object"
-                             src="{% static 'images/icons/image-placeholder.svg' %}"
-                             alt=""
-                             style="opacity: 0.3; max-width:100%; max-height:100%;">
-                        {% endif %}
-                    </span>
-                    <div class="media-body">
-                        <h4 class="media-heading">
-                            {{ exercise.obj.name }}
-                        </h4>
-                        <p><strong>{{exercise.setting_text}}</strong></p>
-
-                        {% if not exercise.setting_list %}
-                        <p>
-                            {% trans "This exercise has no repetitions." %}<br>
-                            {% trans "Edit them now."%}
-                        </p>
-                        {% endif %}
-
-                        {% if not compact %}
-                        <p class="text-muted">
-                            {% for comment in exercise.comment_list %}
-                                {{comment}}<br>
-                            {% endfor %}
-                        </p>
-                        {% endif %}
-=======
                         <div class="media-left">
 
                             <div style="width: 64px; height: 64px;">
@@ -224,18 +183,13 @@
                             {% endif %}
                             {% endif %}
                         </div>
->>>>>>> cfa63ede
                     </div>
             </div>
         {% endfor %} <!--for exercise in set-->
     </a>
     {% empty %}
     {% if not compact %}
-<<<<<<< HEAD
-    <a href="{% url 'set-add' day.obj.id %}"
-=======
     <a href="{% url 'manager:set:add' day.obj.id %}"
->>>>>>> cfa63ede
        class="list-group-item list-group-item-success wger-modal-dialog">
            {% trans "No exercises selected for this day." %}<br>
            {% trans "Add one now." %}
@@ -245,11 +199,7 @@
 
     {% if day.set_list %}
     {% if not compact %}
-<<<<<<< HEAD
-        <a href="{% url 'set-add' day.obj.id %}" class="list-group-item list-group-item-success wger-modal-dialog">
-=======
         <a href="{% url 'manager:set:add' day.obj.id %}" class="list-group-item list-group-item-success wger-modal-dialog">
->>>>>>> cfa63ede
             <span class="glyphicon glyphicon-plus"></span>
             {% trans "Add exercises to this workout day" %}
         </a>
@@ -257,3 +207,4 @@
     {% endif %}
 
 </div>
+
