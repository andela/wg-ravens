--- conflicted
+++ resolved
@@ -14,11 +14,7 @@
 
 import logging
 import math
-<<<<<<< HEAD
 import datetime
-=======
-from django.contrib.auth.models import User
->>>>>>> f734b34f
 
 from django.contrib.auth.models import User
 from django.core.urlresolvers import reverse
@@ -136,9 +132,8 @@
         Tests the timer as a logged user not owning the data
         '''
 
-<<<<<<< HEAD
-        self.user_login('admin')
-        self.timer(fail=False)
+        self.user_login('test')
+        self.timer(fail=True)
 
 
 class WorkoutTimerWorkoutSessionTestCase(WorkoutManagerTestCase):
@@ -150,7 +145,6 @@
         '''
         Tests that the correct urls and forms for workout session is passed
         '''
-        self.user_login('test')
         WorkoutSession.objects.all().delete()
 
         response = self.client.get(reverse('workout-timer', kwargs={'day_pk': 5}))
@@ -169,8 +163,4 @@
 
         response = self.client.get(reverse('workout-timer', kwargs={'day_pk': 5}))
         self.assertEqual(response.context['form_action'],
-                         reverse('workout-session-edit', kwargs={'pk': session.pk}))
-=======
-        self.user_login('test')
-        self.timer(fail=True)
->>>>>>> f734b34f
+                         reverse('workout-session-edit', kwargs={'pk': session.pk}))