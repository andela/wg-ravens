# -*- coding: utf-8 -*-

# This file is part of wger Workout Manager.
#
# wger Workout Manager is free software: you can redistribute it and/or modify
# it under the terms of the GNU Affero General Public License as published by
# the Free Software Foundation, either version 3 of the License, or
# (at your option) any later version.
#
# wger Workout Manager is distributed in the hope that it will be useful,
# but WITHOUT ANY WARRANTY; without even the implied warranty of
# MERCHANTABILITY or FITNESS FOR A PARTICULAR PURPOSE.  See the
# GNU General Public License for more details.
#
# You should have received a copy of the GNU Affero General Public License
import csv
import datetime
import logging

from django.contrib.auth.decorators import login_required
from django.contrib.auth.models import Group, User
from django.core.urlresolvers import reverse, reverse_lazy
from django.http.response import (
    HttpResponseForbidden,
    HttpResponse,
    HttpResponseRedirect
)
from django.shortcuts import render, get_object_or_404
from django.utils.translation import ugettext as _
from django.utils.translation import ugettext_lazy
from django.views.generic import (
    ListView,
    DeleteView,
    CreateView,
    UpdateView
)

from wger.gym.forms import GymUserAddForm, GymUserPermisssionForm
from wger.gym.helpers import get_user_last_activity, is_any_gym_admin
<<<<<<< HEAD
from wger.gym.models import Gym
from wger.gym.models import GymAdminConfig
from wger.gym.models import GymUserConfig
from wger.groups.models import Group as WgerGroup
=======
from wger.gym.models import (
    Gym,
    GymAdminConfig,
    GymUserConfig
)
>>>>>>> 9f2f11be
from wger.config.models import GymConfig as GlobalGymConfig
from wger.utils.generic_views import (
    WgerFormMixin,
    WgerDeleteMixin,
    WgerPermissionMixin
)
from wger.utils.helpers import password_generator


logger = logging.getLogger(__name__)


class GymListView(WgerPermissionMixin, ListView):
    '''
    Overview of all available gyms
    '''
    model = Gym
    permission_required = 'gym.manage_gyms'
    template_name = 'gym/list.html'

    def get_context_data(self, **kwargs):
        '''
        Pass other info to the template
        '''
        context = super(GymListView, self).get_context_data(**kwargs)
        context['global_gym_config'] = GlobalGymConfig.objects.all().first()
        return context


class GymUserListView(WgerPermissionMixin, ListView):
    '''
    Overview of all users for a specific gym
    '''
    model = User
    permission_required = ('gym.manage_gym', 'gym.gym_trainer', 'gym.manage_gyms')
    template_name = 'gym/member_list.html'

    def dispatch(self, request, *args, **kwargs):
        '''
        Only managers and trainers for this gym can access the members
        '''
        if request.user.has_perm('gym.manage_gyms') \
            or ((request.user.has_perm('gym.manage_gym')
                or request.user.has_perm('gym.gym_trainer'))
                and request.user.userprofile.gym_id == int(self.kwargs['pk'])):
            return super(GymUserListView, self).dispatch(request, *args, **kwargs)
        return HttpResponseForbidden()

    def get_queryset(self):
        '''
        Return a list with the users, not really a queryset.
        '''
        out = []
        for u in User.objects.filter(userprofile__gym_id=self.kwargs['pk']):
            out.append({'obj': u,
                        'last_log': get_user_last_activity(u),
                        'perms': {'manage_gym': u.has_perm('gym.manage_gym'),
                                  'manage_gyms': u.has_perm('gym.manage_gyms'),
                                  'gym_trainer': u.has_perm('gym.gym_trainer'),
                                  'any_admin': is_any_gym_admin(u)}})
        return out

    def get_context_data(self, **kwargs):
        '''
        Pass other info to the template
        '''
        context = super(GymUserListView, self).get_context_data(**kwargs)
        context['gym'] = Gym.objects.get(pk=self.kwargs['pk'])
        context['teams'] = WgerGroup.objects.filter(gym_id=self.kwargs['pk'])
        context['admin_count'] = len([i for i in context['object_list']
                                      if i['perms']['any_admin']])
        context['user_count'] = len([i for i in context['object_list']
                                     if not i['perms']['any_admin']])
        return context


class GymAddView(WgerFormMixin, CreateView):
    '''
    View to add a new gym
    '''

    model = Gym
    fields = '__all__'
    success_url = reverse_lazy('gym:gym:list')
    title = ugettext_lazy('Add new gym')
    form_action = reverse_lazy('gym:gym:add')
    permission_required = 'gym.add_gym'


@login_required
def gym_new_user_info(request):
    '''
    Shows info about a newly created user
    '''
    if not request.user.is_authenticated():
        return HttpResponseForbidden()

    if not request.session.get('gym.user'):
        return HttpResponseRedirect(reverse('gym:gym:list'))

    if not request.user.has_perm('gym.manage_gyms') \
            and not request.user.has_perm('gym.manage_gym'):
        return HttpResponseForbidden()

    context = {'new_user': get_object_or_404(User, pk=request.session['gym.user']['user_pk']),
               'password': request.session['gym.user']['password']}
    return render(request, 'gym/new_user.html', context)


@login_required
def gym_new_user_info_export(request):
    '''
    Exports the info of newly created user
    '''
    if not request.user.is_authenticated():
        return HttpResponseForbidden()

    if not request.session.get('gym.user'):
        return HttpResponseRedirect(reverse('gym:gym:list'))

    if not request.user.has_perm('gym.manage_gyms') \
            and not request.user.has_perm('gym.manage_gym'):
        return HttpResponseForbidden()

    new_user = get_object_or_404(User, pk=request.session['gym.user']['user_pk'])
    new_username = new_user.username
    password = request.session['gym.user']['password']

    # Crease CSV 'file'
    response = HttpResponse(content_type='text/csv')
    writer = csv.writer(response)
    writer.writerow([_('Username'), _('First name'), _('Last name'), _('Gym'), _('Password')])
    writer.writerow([new_username,
                     new_user.first_name,
                     new_user.last_name,
                     new_user.userprofile.gym.name,
                     password])

    # Send the data to the browser
    today = datetime.date.today()
    filename = 'User-data-{t.year}-{t.month:02d}-{t.day:02d}-{user}.csv'.format(t=today,
                                                                                user=new_username)
    response['Content-Disposition'] = 'attachment; filename={0}'.format(filename)
    response['Content-Length'] = len(response.content)
    return response


def gym_permissions_user_edit(request, user_pk):
    '''
    Edits the permissions of a gym member
    '''
    user = get_object_or_404(User, pk=user_pk)

    if not request.user.is_authenticated():
        return HttpResponseForbidden()

    if not request.user.has_perm('gym.manage_gyms') \
            and not request.user.has_perm('gym.manage_gym'):
        return HttpResponseForbidden()

    if request.user.has_perm('gym.manage_gym') \
            and request.user.userprofile.gym != user.userprofile.gym:
        return HttpResponseForbidden()

    if request.method == 'POST':
        form = GymUserPermisssionForm(request.POST)

        if form.is_valid():

            # Remove the user from all gym permission groups
            user.groups.remove(Group.objects.get(name='gym_member'))
            user.groups.remove(Group.objects.get(name='gym_trainer'))
            user.groups.remove(Group.objects.get(name='gym_manager'))
            user.groups.remove(Group.objects.get(name='general_gym_manager'))

            # Set appropriate permission groups
            if 'user' in form.cleaned_data['role']:
                user.groups.add(Group.objects.get(name='gym_member'))
            if 'trainer' in form.cleaned_data['role']:
                user.groups.add(Group.objects.get(name='gym_trainer'))
            if 'admin' in form.cleaned_data['role']:
                user.groups.add(Group.objects.get(name='gym_manager'))
            if 'manager' in form.cleaned_data['role']:
                user.groups.add(Group.objects.get(name='general_gym_manager'))

            return HttpResponseRedirect(reverse('gym:gym:user-list',
                                                kwargs={'pk': user.userprofile.gym.pk}))
    else:
        initial_data = {}
        if user.groups.filter(name='gym_member').exists():
            initial_data['user'] = True

        if user.groups.filter(name='gym_trainer').exists():
            initial_data['trainer'] = True

        if user.groups.filter(name='gym_manager').exists():
            initial_data['admin'] = True

        if user.groups.filter(name='general_gym_manager').exists():
            initial_data['manager'] = True

        form = GymUserPermisssionForm(initial={'role': initial_data})

    context = {}
    context['title'] = user.get_full_name()
    context['form'] = form
    context['form_action'] = reverse('gym:gym:edit-user-permission', kwargs={'user_pk': user.pk})
    context['extend_template'] = 'base_empty.html' if request.is_ajax() else 'base.html'

    return render(request, 'form.html', context)


class GymAddUserView(WgerFormMixin, CreateView):
    '''
    View to add a user to a new gym
    '''

    model = User
    title = ugettext_lazy('Add user to gym')
    success_url = reverse_lazy('gym:gym:new-user-data')
    permission_required = ('gym.manage_gym', 'gym.manage_gyms')
    form_class = GymUserAddForm

    def get_initial(self):
        '''
        Pre-select the 'user' role
        '''
        return {'role': ['user']}

    def dispatch(self, request, *args, **kwargs):
        '''
        Only managers for this gym can add new members
        '''
        if not request.user.is_authenticated():
            return HttpResponseForbidden()

        if not request.user.has_perm('gym.manage_gyms') \
                and not request.user.has_perm('gym.manage_gym'):
            return HttpResponseForbidden()

        # Gym managers can edit their own gym only, general gym managers
        # can edit all gyms
        if request.user.has_perm('gym.manage_gym') \
                and not request.user.has_perm('gym.manage_gyms') \
                and request.user.userprofile.gym_id != int(self.kwargs['gym_pk']):
            return HttpResponseForbidden()

        return super(GymAddUserView, self).dispatch(request, *args, **kwargs)

    def form_valid(self, form):
        '''
        Create the user, set the user permissions and gym
        '''
        gym = Gym.objects.get(pk=self.kwargs['gym_pk'])
        password = password_generator()
        user = User.objects.create_user(form.cleaned_data['username'],
                                        form.cleaned_data['email'],
                                        password)
        user.first_name = form.cleaned_data['first_name']
        user.last_name = form.cleaned_data['last_name']
        form.instance = user

        # Update profile
        user.userprofile.gym = gym
        user.userprofile.save()

        # Set appropriate permission groups
        if 'user' in form.cleaned_data['role']:
            user.groups.add(Group.objects.get(name='gym_member'))
        if 'trainer' in form.cleaned_data['role']:
            user.groups.add(Group.objects.get(name='gym_trainer'))
        if 'admin' in form.cleaned_data['role']:
            user.groups.add(Group.objects.get(name='gym_manager'))
        if 'manager' in form.cleaned_data['role']:
            user.groups.add(Group.objects.get(name='general_gym_manager'))

        self.request.session['gym.user'] = {'user_pk': user.pk,
                                            'password': password}

        # Create config
        if is_any_gym_admin(user):
            config = GymAdminConfig()
        else:
            config = GymUserConfig()

        config.user = user
        config.gym = gym
        config.save()

        return super(GymAddUserView, self).form_valid(form)

    def get_context_data(self, **kwargs):
        '''
        Send some additional data to the template
        '''
        context = super(GymAddUserView, self).get_context_data(**kwargs)
        context['form_action'] = reverse('gym:gym:add-user',
                                         kwargs={'gym_pk': self.kwargs['gym_pk']})
        return context


class GymUpdateView(WgerFormMixin, UpdateView):
    '''
    View to update an existing gym
    '''

    model = Gym
    fields = '__all__'
    title = ugettext_lazy('Edit gym')
    permission_required = 'gym.change_gym'

    def dispatch(self, request, *args, **kwargs):
        '''
        Only managers for this gym and general managers can edit the gym
        '''
        if not request.user.is_authenticated():
            return HttpResponseForbidden()

        if request.user.has_perm('gym.manage_gym')\
                and not request.user.has_perm('gym.manage_gyms'):
            if request.user.userprofile.gym_id != int(self.kwargs['pk']):
                return HttpResponseForbidden()
        return super(GymUpdateView, self).dispatch(request, *args, **kwargs)

    def get_context_data(self, **kwargs):
        '''
        Send some additional data to the template
        '''
        context = super(GymUpdateView, self).get_context_data(**kwargs)
        context['form_action'] = reverse('gym:gym:edit', kwargs={'pk': self.object.id})
        context['title'] = _(u'Edit {0}').format(self.object)
        return context


class GymDeleteView(WgerDeleteMixin, DeleteView, WgerPermissionMixin):
    '''
    View to delete an existing gym
    '''

    model = Gym
    success_url = reverse_lazy('gym:gym:list')
    permission_required = 'gym.delete_gym'

    def get_context_data(self, **kwargs):
        '''
        Send some additional data to the template
        '''
        context = super(GymDeleteView, self).get_context_data(**kwargs)
        context['title'] = _(u'Delete {0}?'.format(self.object))
        context['form_action'] = reverse('gym:gym:delete', kwargs={'pk': self.kwargs['pk']})
        return context<|MERGE_RESOLUTION|>--- conflicted
+++ resolved
@@ -37,25 +37,19 @@
 
 from wger.gym.forms import GymUserAddForm, GymUserPermisssionForm
 from wger.gym.helpers import get_user_last_activity, is_any_gym_admin
-<<<<<<< HEAD
-from wger.gym.models import Gym
-from wger.gym.models import GymAdminConfig
-from wger.gym.models import GymUserConfig
 from wger.groups.models import Group as WgerGroup
-=======
+from wger.config.models import GymConfig as GlobalGymConfig
+from wger.utils.helpers import password_generator
 from wger.gym.models import (
     Gym,
     GymAdminConfig,
     GymUserConfig
 )
->>>>>>> 9f2f11be
-from wger.config.models import GymConfig as GlobalGymConfig
 from wger.utils.generic_views import (
     WgerFormMixin,
     WgerDeleteMixin,
     WgerPermissionMixin
 )
-from wger.utils.helpers import password_generator
 
 
 logger = logging.getLogger(__name__)
