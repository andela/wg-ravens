--- conflicted
+++ resolved
@@ -8,21 +8,10 @@
 
 {% block content %}
 <h3>1.4</h3>
-<<<<<<< HEAD
-=======
 <h4>2013-XX-XX</h4>
 
 <ul>
     <li>Calendar view to more easily check workout logs</li>
-</ul>
-
-
-<h3>1.3</h3>
->>>>>>> b9275899
-<h4>2013-XX-XX</h4>
-
-<ul>
-    <li><li>
 </ul>
 
 
