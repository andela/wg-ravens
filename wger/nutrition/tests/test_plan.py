--- conflicted
+++ resolved
@@ -18,12 +18,9 @@
 from wger.nutrition.models import NutritionPlan
 from wger.manager.tests.testcase import WorkoutManagerDeleteTestCase
 from wger.manager.tests.testcase import WorkoutManagerEditTestCase
-<<<<<<< HEAD
 from wger.manager.tests.testcase import WorkoutManagerTestCase
-=======
 from wger.manager.tests.testcase import WorkoutManagerAddTestCase
 from wger.manager.tests.testcase import ApiBaseResourceTestCase
->>>>>>> 1a5df097
 
 
 class DeletePlanTestCase(WorkoutManagerDeleteTestCase):
@@ -47,12 +44,10 @@
     data = {'description': 'My new description'}
 
 
-<<<<<<< HEAD
 class PlanDailyCaloriesTestCase(WorkoutManagerTestCase):
     '''
     Tests the handling of the daily calories in the plan page
     '''
-
     def test_overview_no_calories(self):
         '''
         Tests the overview page with no daily calories set
@@ -83,7 +78,8 @@
         self.assertTrue(response.context['plan'].has_goal_calories)
         self.assertEqual(response.status_code, 200)
         self.assertContains(response, 'goal amount of calories')
-=======
+
+
 class PlanApiTestCase(ApiBaseResourceTestCase):
     '''
     Tests the nutritional plan overview resource
@@ -96,5 +92,4 @@
     '''
     Tests accessing a specific meal
     '''
-    resource = 'nutritionplan/4'
->>>>>>> 1a5df097
+    resource = 'nutritionplan/4'