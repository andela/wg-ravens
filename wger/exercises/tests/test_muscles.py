--- conflicted
+++ resolved
@@ -26,7 +26,6 @@
 from wger.utils.cache import get_template_cache_name
 
 
-<<<<<<< HEAD
 class MuscleRepresentationTestCase(WorkoutManagerTestCase):
     '''
     Test the representation of a model
@@ -37,7 +36,8 @@
         Test that the representation of an object is correct
         '''
         self.assertEqual("{0}".format(Muscle.objects.get(pk=1)), 'Anterior testoid')
-=======
+
+
 class MusclesShareButtonTestCase(WorkoutManagerTestCase):
     '''
     Test that the share button is correctly displayed and hidden
@@ -56,7 +56,6 @@
         self.user_login('test')
         response = self.client.get(url)
         self.assertTrue(response.context['show_shariff'])
->>>>>>> e56c9c6b
 
 
 class AddMuscleTestCase(WorkoutManagerAddTestCase):
