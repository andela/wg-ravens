{% extends "template.html" %}{% load i18n wger_extras django_bootstrap_breadcrumbs %}
{% block template %}
<<<<<<< HEAD

<h2 id="page-title" class="page-header">
    {% if back_url %}
    <a href="{{back_url}}" class="btn btn-default">
        <span class="pull-left glyphicon glyphicon-chevron-left" style="font-size: 80%;"></span>
    </a>
    {% endif %}
    {% block title %}{% endblock %}
</h2>
<div class="row" {% if ng_app %}data-ng-app="{{ng_app}}"{% endif %}>
=======
{% if trainer_identity %}
<div class="alert alert-info" style="margin-top: 1em;">
    {% blocktrans with current_user=user|format_username %}You are
browsing the site as the user "{{current_user}}", all actions are performed on his data.
    {% endblocktrans %}
    <a href="{% url 'core:user:trainer-login' trainer_identity %}" class="alert-link">
        {% blocktrans with target=user.userprofile.gym.name %}Back to "{{ target }}"{% endblocktrans %}
    </a>
</div>
{% endif %}
<h2 id="page-title" class="page-header">{% block title %}{% endblock %}</h2>
<div class="row">
>>>>>>> cfa63ede
    <div class="col-sm-8" id="main-content">
        {% if messages and not no_messages %}
            {% for message in messages %}
                <div class="alert {% if message.tags == 'warning'%}alert-error{% elif message.tags == 'info' %}alert-info{% elif message.tags == 'success' %}alert-success{% endif %}">
                <a href="#" class="close extra-bold" data-dismiss="alert">&times;</a>
                {{message}}
                </div>
            {% endfor %}
        {% endif %}

        {% render_breadcrumbs "django_bootstrap_breadcrumbs/bootstrap3.html" %}

        <div id="content">
        {% block content %}{% endblock %}
        </div>
    </div>
    <div class="col-sm-4" id="main-sidebar">
        {% block sidebar %}
        {% endblock %}
    </div>
</div>
{% endblock %}<|MERGE_RESOLUTION|>--- conflicted
+++ resolved
@@ -1,17 +1,6 @@
 {% extends "template.html" %}{% load i18n wger_extras django_bootstrap_breadcrumbs %}
 {% block template %}
-<<<<<<< HEAD
 
-<h2 id="page-title" class="page-header">
-    {% if back_url %}
-    <a href="{{back_url}}" class="btn btn-default">
-        <span class="pull-left glyphicon glyphicon-chevron-left" style="font-size: 80%;"></span>
-    </a>
-    {% endif %}
-    {% block title %}{% endblock %}
-</h2>
-<div class="row" {% if ng_app %}data-ng-app="{{ng_app}}"{% endif %}>
-=======
 {% if trainer_identity %}
 <div class="alert alert-info" style="margin-top: 1em;">
     {% blocktrans with current_user=user|format_username %}You are
@@ -22,9 +11,15 @@
     </a>
 </div>
 {% endif %}
-<h2 id="page-title" class="page-header">{% block title %}{% endblock %}</h2>
-<div class="row">
->>>>>>> cfa63ede
+<h2 id="page-title" class="page-header">
+    {% if back_url %}
+    <a href="{{back_url}}" class="btn btn-default">
+        <span class="pull-left glyphicon glyphicon-chevron-left" style="font-size: 80%;"></span>
+    </a>
+    {% endif %}
+    {% block title %}{% endblock %}
+</h2>
+<div class="row" {% if ng_app %}data-ng-app="{{ng_app}}"{% endif %}>
     <div class="col-sm-8" id="main-content">
         {% if messages and not no_messages %}
             {% for message in messages %}
