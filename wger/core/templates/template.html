--- conflicted
+++ resolved
@@ -69,13 +69,6 @@
     <script src="{% static 'js/nutrition.js' %}"></script>
     {% endcompress %}
 
-<<<<<<< HEAD
-    {% if language.short_name != 'en' %}
-    <script src="{% static datepicker_i18n_path %}"></script>
-    {% endif %}
-
-=======
->>>>>>> d0038bf2
     {% block header %}{% endblock %}
 
     <script>
